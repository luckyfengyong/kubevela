--- conflicted
+++ resolved
@@ -370,13 +370,6 @@
           status:
             description: AppStatus defines the observed state of Application
             properties:
-<<<<<<< HEAD
-              batchRollingState:
-                description: BatchRollingState only meaningful when the Status is
-                  rolling
-                type: string
-=======
->>>>>>> 0d264c16
               components:
                 description: Components record the related Components created by Application
                   Controller
@@ -436,20 +429,6 @@
                   - type
                   type: object
                 type: array
-<<<<<<< HEAD
-              currentBatch:
-                description: The current batch the rollout is working on/blocked it
-                  starts from 0
-                format: int32
-                type: integer
-              lastAppliedPodTemplateIdentifier:
-                description: lastAppliedPodTemplateIdentifier is a string that uniquely
-                  represent the last pod template each workload type could use different
-                  ways to identify that so we cannot compare between resources We
-                  update this field only after a successful rollout
-                type: string
-=======
->>>>>>> 0d264c16
               latestRevision:
                 description: LatestRevision of the application configuration it generates
                 properties:
@@ -486,31 +465,17 @@
                 - kind
                 - name
                 type: object
-<<<<<<< HEAD
-              rollingState:
-                description: RollingState is the Rollout State
-                type: string
-              rolloutOriginalSize:
-                description: RolloutTargetSize is the size of the target resources.
-                  This is determined once the initial spec verification and does not
-                  change until the rollout is restarted
-                format: int32
-                type: integer
-              rolloutTargetSize:
-                description: RolloutTargetSize is the size of the target resources.
-                  This is determined once the initial spec verification and does not
-                  change until the rollout is restarted
-                format: int32
-                type: integer
-=======
               rollout:
                 description: AppRolloutStatus defines the observed state of AppRollout
                 properties:
                   LastSourceAppRevision:
-                    description: LastSourceAppRevision contains the name of the app that we need to upgrade from. We will restart the rollout if this is not the same as the spec
+                    description: LastSourceAppRevision contains the name of the app
+                      that we need to upgrade from. We will restart the rollout if
+                      this is not the same as the spec
                     type: string
                   batchRollingState:
-                    description: BatchRollingState only meaningful when the Status is rolling
+                    description: BatchRollingState only meaningful when the Status
+                      is rolling
                     type: string
                   conditions:
                     description: Conditions of the resource.
@@ -518,20 +483,26 @@
                       description: A Condition that may apply to a resource.
                       properties:
                         lastTransitionTime:
-                          description: LastTransitionTime is the last time this condition transitioned from one status to another.
+                          description: LastTransitionTime is the last time this condition
+                            transitioned from one status to another.
                           format: date-time
                           type: string
                         message:
-                          description: A Message containing details about this condition's last transition from one status to another, if any.
+                          description: A Message containing details about this condition's
+                            last transition from one status to another, if any.
                           type: string
                         reason:
-                          description: A Reason for this condition's last transition from one status to another.
+                          description: A Reason for this condition's last transition
+                            from one status to another.
                           type: string
                         status:
-                          description: Status of this condition; is it currently True, False, or Unknown?
+                          description: Status of this condition; is it currently True,
+                            False, or Unknown?
                           type: string
                         type:
-                          description: Type of this condition. At most one of each condition type may apply to a resource at any point in time.
+                          description: Type of this condition. At most one of each
+                            condition type may apply to a resource at any point in
+                            time.
                           type: string
                       required:
                       - lastTransitionTime
@@ -541,35 +512,51 @@
                       type: object
                     type: array
                   currentBatch:
-                    description: The current batch the rollout is working on/blocked it starts from 0
+                    description: The current batch the rollout is working on/blocked
+                      it starts from 0
                     format: int32
                     type: integer
                   lastAppliedPodTemplateIdentifier:
-                    description: lastAppliedPodTemplateIdentifier is a string that uniquely represent the last pod template each workload type could use different ways to identify that so we cannot compare between resources We update this field only after a successful rollout
+                    description: lastAppliedPodTemplateIdentifier is a string that
+                      uniquely represent the last pod template each workload type
+                      could use different ways to identify that so we cannot compare
+                      between resources We update this field only after a successful
+                      rollout
                     type: string
                   lastTargetAppRevision:
-                    description: LastUpgradedTargetAppRevision contains the name of the app that we upgraded to We will restart the rollout if this is not the same as the spec
+                    description: LastUpgradedTargetAppRevision contains the name of
+                      the app that we upgraded to We will restart the rollout if this
+                      is not the same as the spec
                     type: string
                   rollingState:
                     description: RollingState is the Rollout State
                     type: string
                   rolloutOriginalSize:
-                    description: RolloutTargetSize is the size of the target resources. This is determined once the initial spec verification and does not change until the rollout is restarted
+                    description: RolloutTargetSize is the size of the target resources.
+                      This is determined once the initial spec verification and does
+                      not change until the rollout is restarted
                     format: int32
                     type: integer
                   rolloutTargetSize:
-                    description: RolloutTargetSize is the size of the target resources. This is determined once the initial spec verification and does not change until the rollout is restarted
+                    description: RolloutTargetSize is the size of the target resources.
+                      This is determined once the initial spec verification and does
+                      not change until the rollout is restarted
                     format: int32
                     type: integer
                   targetGeneration:
-                    description: NewPodTemplateIdentifier is a string that uniquely represent the new pod template each workload type could use different ways to identify that so we cannot compare between resources
+                    description: NewPodTemplateIdentifier is a string that uniquely
+                      represent the new pod template each workload type could use
+                      different ways to identify that so we cannot compare between
+                      resources
                     type: string
                   upgradedReadyReplicas:
-                    description: UpgradedReadyReplicas is the number of Pods upgraded by the rollout controller that have a Ready Condition.
+                    description: UpgradedReadyReplicas is the number of Pods upgraded
+                      by the rollout controller that have a Ready Condition.
                     format: int32
                     type: integer
                   upgradedReplicas:
-                    description: UpgradedReplicas is the number of Pods upgraded by the rollout controller
+                    description: UpgradedReplicas is the number of Pods upgraded by
+                      the rollout controller
                     format: int32
                     type: integer
                 required:
@@ -579,7 +566,6 @@
                 - upgradedReadyReplicas
                 - upgradedReplicas
                 type: object
->>>>>>> 0d264c16
               services:
                 description: Services record the status of the application services
                 items:
@@ -594,7 +580,9 @@
                       type: string
                     scopes:
                       items:
-                        description: A TypedReference refers to an object by Name, Kind, and APIVersion. It is commonly used to reference cluster-scoped objects or objects where the namespace is already known.
+                        description: A TypedReference refers to an object by Name,
+                          Kind, and APIVersion. It is commonly used to reference cluster-scoped
+                          objects or objects where the namespace is already known.
                         properties:
                           apiVersion:
                             description: APIVersion of the referenced object.
@@ -651,29 +639,6 @@
                 description: ApplicationPhase is a label for the condition of a application
                   at the current time
                 type: string
-<<<<<<< HEAD
-              targetGeneration:
-                description: NewPodTemplateIdentifier is a string that uniquely represent
-                  the new pod template each workload type could use different ways
-                  to identify that so we cannot compare between resources
-                type: string
-              upgradedReadyReplicas:
-                description: UpgradedReadyReplicas is the number of Pods upgraded
-                  by the rollout controller that have a Ready Condition.
-                format: int32
-                type: integer
-              upgradedReplicas:
-                description: UpgradedReplicas is the number of Pods upgraded by the
-                  rollout controller
-                format: int32
-                type: integer
-            required:
-            - currentBatch
-            - rollingState
-            - upgradedReadyReplicas
-            - upgradedReplicas
-=======
->>>>>>> 0d264c16
             type: object
         type: object
     served: true
@@ -1020,13 +985,6 @@
           status:
             description: AppStatus defines the observed state of Application
             properties:
-<<<<<<< HEAD
-              batchRollingState:
-                description: BatchRollingState only meaningful when the Status is
-                  rolling
-                type: string
-=======
->>>>>>> 0d264c16
               components:
                 description: Components record the related Components created by Application
                   Controller
@@ -1086,20 +1044,6 @@
                   - type
                   type: object
                 type: array
-<<<<<<< HEAD
-              currentBatch:
-                description: The current batch the rollout is working on/blocked it
-                  starts from 0
-                format: int32
-                type: integer
-              lastAppliedPodTemplateIdentifier:
-                description: lastAppliedPodTemplateIdentifier is a string that uniquely
-                  represent the last pod template each workload type could use different
-                  ways to identify that so we cannot compare between resources We
-                  update this field only after a successful rollout
-                type: string
-=======
->>>>>>> 0d264c16
               latestRevision:
                 description: LatestRevision of the application configuration it generates
                 properties:
@@ -1136,31 +1080,17 @@
                 - kind
                 - name
                 type: object
-<<<<<<< HEAD
-              rollingState:
-                description: RollingState is the Rollout State
-                type: string
-              rolloutOriginalSize:
-                description: RolloutTargetSize is the size of the target resources.
-                  This is determined once the initial spec verification and does not
-                  change until the rollout is restarted
-                format: int32
-                type: integer
-              rolloutTargetSize:
-                description: RolloutTargetSize is the size of the target resources.
-                  This is determined once the initial spec verification and does not
-                  change until the rollout is restarted
-                format: int32
-                type: integer
-=======
               rollout:
                 description: AppRolloutStatus defines the observed state of AppRollout
                 properties:
                   LastSourceAppRevision:
-                    description: LastSourceAppRevision contains the name of the app that we need to upgrade from. We will restart the rollout if this is not the same as the spec
+                    description: LastSourceAppRevision contains the name of the app
+                      that we need to upgrade from. We will restart the rollout if
+                      this is not the same as the spec
                     type: string
                   batchRollingState:
-                    description: BatchRollingState only meaningful when the Status is rolling
+                    description: BatchRollingState only meaningful when the Status
+                      is rolling
                     type: string
                   conditions:
                     description: Conditions of the resource.
@@ -1168,20 +1098,26 @@
                       description: A Condition that may apply to a resource.
                       properties:
                         lastTransitionTime:
-                          description: LastTransitionTime is the last time this condition transitioned from one status to another.
+                          description: LastTransitionTime is the last time this condition
+                            transitioned from one status to another.
                           format: date-time
                           type: string
                         message:
-                          description: A Message containing details about this condition's last transition from one status to another, if any.
+                          description: A Message containing details about this condition's
+                            last transition from one status to another, if any.
                           type: string
                         reason:
-                          description: A Reason for this condition's last transition from one status to another.
+                          description: A Reason for this condition's last transition
+                            from one status to another.
                           type: string
                         status:
-                          description: Status of this condition; is it currently True, False, or Unknown?
+                          description: Status of this condition; is it currently True,
+                            False, or Unknown?
                           type: string
                         type:
-                          description: Type of this condition. At most one of each condition type may apply to a resource at any point in time.
+                          description: Type of this condition. At most one of each
+                            condition type may apply to a resource at any point in
+                            time.
                           type: string
                       required:
                       - lastTransitionTime
@@ -1191,35 +1127,51 @@
                       type: object
                     type: array
                   currentBatch:
-                    description: The current batch the rollout is working on/blocked it starts from 0
+                    description: The current batch the rollout is working on/blocked
+                      it starts from 0
                     format: int32
                     type: integer
                   lastAppliedPodTemplateIdentifier:
-                    description: lastAppliedPodTemplateIdentifier is a string that uniquely represent the last pod template each workload type could use different ways to identify that so we cannot compare between resources We update this field only after a successful rollout
+                    description: lastAppliedPodTemplateIdentifier is a string that
+                      uniquely represent the last pod template each workload type
+                      could use different ways to identify that so we cannot compare
+                      between resources We update this field only after a successful
+                      rollout
                     type: string
                   lastTargetAppRevision:
-                    description: LastUpgradedTargetAppRevision contains the name of the app that we upgraded to We will restart the rollout if this is not the same as the spec
+                    description: LastUpgradedTargetAppRevision contains the name of
+                      the app that we upgraded to We will restart the rollout if this
+                      is not the same as the spec
                     type: string
                   rollingState:
                     description: RollingState is the Rollout State
                     type: string
                   rolloutOriginalSize:
-                    description: RolloutTargetSize is the size of the target resources. This is determined once the initial spec verification and does not change until the rollout is restarted
+                    description: RolloutTargetSize is the size of the target resources.
+                      This is determined once the initial spec verification and does
+                      not change until the rollout is restarted
                     format: int32
                     type: integer
                   rolloutTargetSize:
-                    description: RolloutTargetSize is the size of the target resources. This is determined once the initial spec verification and does not change until the rollout is restarted
+                    description: RolloutTargetSize is the size of the target resources.
+                      This is determined once the initial spec verification and does
+                      not change until the rollout is restarted
                     format: int32
                     type: integer
                   targetGeneration:
-                    description: NewPodTemplateIdentifier is a string that uniquely represent the new pod template each workload type could use different ways to identify that so we cannot compare between resources
+                    description: NewPodTemplateIdentifier is a string that uniquely
+                      represent the new pod template each workload type could use
+                      different ways to identify that so we cannot compare between
+                      resources
                     type: string
                   upgradedReadyReplicas:
-                    description: UpgradedReadyReplicas is the number of Pods upgraded by the rollout controller that have a Ready Condition.
+                    description: UpgradedReadyReplicas is the number of Pods upgraded
+                      by the rollout controller that have a Ready Condition.
                     format: int32
                     type: integer
                   upgradedReplicas:
-                    description: UpgradedReplicas is the number of Pods upgraded by the rollout controller
+                    description: UpgradedReplicas is the number of Pods upgraded by
+                      the rollout controller
                     format: int32
                     type: integer
                 required:
@@ -1229,7 +1181,6 @@
                 - upgradedReadyReplicas
                 - upgradedReplicas
                 type: object
->>>>>>> 0d264c16
               services:
                 description: Services record the status of the application services
                 items:
@@ -1244,7 +1195,9 @@
                       type: string
                     scopes:
                       items:
-                        description: A TypedReference refers to an object by Name, Kind, and APIVersion. It is commonly used to reference cluster-scoped objects or objects where the namespace is already known.
+                        description: A TypedReference refers to an object by Name,
+                          Kind, and APIVersion. It is commonly used to reference cluster-scoped
+                          objects or objects where the namespace is already known.
                         properties:
                           apiVersion:
                             description: APIVersion of the referenced object.
@@ -1301,29 +1254,6 @@
                 description: ApplicationPhase is a label for the condition of a application
                   at the current time
                 type: string
-<<<<<<< HEAD
-              targetGeneration:
-                description: NewPodTemplateIdentifier is a string that uniquely represent
-                  the new pod template each workload type could use different ways
-                  to identify that so we cannot compare between resources
-                type: string
-              upgradedReadyReplicas:
-                description: UpgradedReadyReplicas is the number of Pods upgraded
-                  by the rollout controller that have a Ready Condition.
-                format: int32
-                type: integer
-              upgradedReplicas:
-                description: UpgradedReplicas is the number of Pods upgraded by the
-                  rollout controller
-                format: int32
-                type: integer
-            required:
-            - currentBatch
-            - rollingState
-            - upgradedReadyReplicas
-            - upgradedReplicas
-=======
->>>>>>> 0d264c16
             type: object
         type: object
     served: true
